--- conflicted
+++ resolved
@@ -1,26 +1,14 @@
-<<<<<<< HEAD
-from flask import Blueprint, current_app, Response, g, request
-from flask_simpleldap import LDAP
-
-from werkzeug.exceptions import Forbidden
-=======
 import hmac
 import json
 from functools import wraps
->>>>>>> 1ed4cdc9
 
 from flask import Blueprint, Response, current_app, g, request
+from flask_simpleldap import LDAP
 from requests import Request, Session
 from requests.structures import CaseInsensitiveDict
 from werkzeug.exceptions import Forbidden, NotFound
 
-<<<<<<< HEAD
-from functools import wraps
-import hmac
-import json
-=======
 bp = Blueprint("proxy", __name__, url_prefix="/api")
->>>>>>> 1ed4cdc9
 
 servers = [
     {
@@ -35,7 +23,6 @@
 ]
 
 
-<<<<<<< HEAD
 def _monkey_patch_openldap_string_flask_simpleldap_1_2_0_issue_44(ldap_instance):
     import ldap
 
@@ -61,9 +48,6 @@
 
 
 # Decorators for views
-=======
-
->>>>>>> 1ed4cdc9
 def json_request(f):
     """
     If the request contains valid JSON then store that in "g" to be used later.
@@ -92,11 +76,7 @@
         response = f(*args, **kwargs)
         if isinstance(response, Response):  # pre-prepared responses get passed on whole
             return response
-<<<<<<< HEAD
-        if hasattr(response, 'json'):  # this is a proxied response from the backend
-=======
         if hasattr(response, "json"):  # this is a proxied response from the backend
->>>>>>> 1ed4cdc9
             status_code = response.status_code
             response = json.dumps(json_or_none(response))
         else:  # or just a regular object to serialise
@@ -116,12 +96,7 @@
     @wraps(f)
     def decorated_function(*args, **kwargs):
         auth = request.authorization
-<<<<<<< HEAD
         ldap = None
-
-        authentication_method = ''
-=======
->>>>>>> 1ed4cdc9
 
         authentication_method = ""
 
@@ -155,7 +130,6 @@
         elif auth:
             username = auth.username
             password = auth.password
-<<<<<<< HEAD
             authentication_method = 'basic'
 
         if authentication_method == 'ldap':
@@ -173,24 +147,16 @@
             current_app.config['LDAP_GROUP_MEMBER_FILTER_FIELD'] = current_app.config['LDAP']['group_member_filter_field']
 
             ldap = _monkey_patch_openldap_string_flask_simpleldap_1_2_0_issue_44(LDAP(current_app))
-        elif authentication_method not in ('key', 'basic')\
-                or username not in current_app.config['USERS']\
-                or not hmac.compare_digest(current_app.config['USERS'][username]['key'], password):
-=======
-            authentication_method = "basic"
-
-        if (
+        elif (
             authentication_method not in ("key", "basic")
             or username not in current_app.config["USERS"]
             or not hmac.compare_digest(
                 current_app.config["USERS"][username]["key"], password
             )
         ):
->>>>>>> 1ed4cdc9
             return Response(
                 "Access denied", 401, {"WWW-Authenticate": 'Basic realm="PowerDNS API"'}
             )
-<<<<<<< HEAD
 
         if ldap:
             try:
@@ -209,37 +175,22 @@
             except KeyError:
                 pass
         else:
-            g.user = current_app.config['USERS'][username]
+            g.user = current_app.config["USERS"][username]
             g.username = username
-=======
-        g.user = current_app.config["USERS"][username]
-        g.username = username
->>>>>>> 1ed4cdc9
+
         return f(*args, **kwargs)
 
     return decorated_function
 
-<<<<<<< HEAD
-
-# Proxy helper methods
-=======
 
 ## Proxy helper methods
 
 
->>>>>>> 1ed4cdc9
 def sanitise_metadata_updates(json, config):
     """
     Ensure that the given json contains only keys that the user is allowed to update.
     """
     # override any keys specified in the configuration
-<<<<<<< HEAD
-    for key, value in {key[9:]: value for key, value in config.items() if key.lower().startswith('override-')}.items():
-        json[key] = value
-
-    # always override the account name with the right one for the logged in user
-    json['account'] = g.username
-=======
     for key, value in {
         key[9:]: value
         for key, value in config.items()
@@ -249,7 +200,6 @@
 
     # always override the account name with the right one for the logged in user
     json["account"] = g.username
->>>>>>> 1ed4cdc9
 
     return json
 
@@ -259,17 +209,12 @@
     Dispatch a particular request to the PowerDNS API.
     """
     s = Session()
-<<<<<<< HEAD
-    req = Request(method, "%s/%s" % (current_app.config['PDNS'].get('api-url', 'http://localhost:8081'), path),
-                  data=form)
-=======
     req = Request(
         method,
         "%s/%s"
         % (current_app.config["PDNS"].get("api-url", "http://localhost:8081"), path),
         data=form,
     )
->>>>>>> 1ed4cdc9
     req = req.prepare()
     req.headers["X-API-Key"] = current_app.config["PDNS"].get("api-key", "")
     req.headers["Content-Type"] = "application/json"
@@ -285,17 +230,11 @@
     except:
         return None
 
-<<<<<<< HEAD
-
-# Proxy views
-@bp.route('/', methods=['GET'])
-=======
 
 ## Proxy views
 
 
 @bp.route("/", methods=["GET"])
->>>>>>> 1ed4cdc9
 @json_response
 def api():
     """
@@ -311,33 +250,13 @@
     ]
 
 
-<<<<<<< HEAD
-@bp.route('/v1/servers', methods=['GET'])
-=======
 @bp.route("/v1/servers", methods=["GET"])
->>>>>>> 1ed4cdc9
 @authenticate
 @json_response
 def server_list():
     """
     GET: Retrieve a list of servers which can be used.
     """
-<<<<<<< HEAD
-    return [
-        {
-            'zones_url': '/api/v1/servers/localhost/zones{/zone}',
-            'config_url': '/api/v1/servers/localhost/config{/config_setting}',
-            'url': '/api/v1/servers/localhost',
-            'daemon_type': 'authoritative',
-            'version': 'PowerDNS auth proxy',
-            'type': 'Server',
-            'id': 'localhost'
-        }
-    ]
-
-
-@bp.route('/v1/servers/localhost/config', methods=['GET'])
-=======
     return servers
 
 
@@ -355,7 +274,6 @@
 
 
 @bp.route("/v1/servers/localhost/config", methods=["GET"])
->>>>>>> 1ed4cdc9
 @authenticate
 @json_response
 def configuration():
@@ -366,11 +284,7 @@
     return []
 
 
-<<<<<<< HEAD
-@bp.route('/v1/servers/localhost/statistics', methods=['GET'])
-=======
 @bp.route("/v1/servers/localhost/statistics", methods=["GET"])
->>>>>>> 1ed4cdc9
 @authenticate
 @json_response
 def statistics():
@@ -381,11 +295,7 @@
     return []
 
 
-<<<<<<< HEAD
-@bp.route('/v1/servers/localhost/zones', methods=['GET', 'POST'])
-=======
 @bp.route("/v1/servers/localhost/zones", methods=["GET", "POST"])
->>>>>>> 1ed4cdc9
 @authenticate
 @json_request
 @json_response
@@ -404,14 +314,6 @@
         except TypeError:
             zones = []
         return zones
-<<<<<<< HEAD
-    elif request.method == 'POST':
-        requested_name = g.json.get('name', None)
-        allowed = False
-        if 'allow-suffix-creation' in g.user:
-            allowed_suffixes = g.user['allow-suffix-creation'] if isinstance(g.user['allow-suffix-creation'], list)\
-                else [g.user['allow-suffix-creation']]
-=======
     elif request.method == "POST":
         requested_name = g.json.get("name", None)
         if "allow-suffix-creation" in g.user:
@@ -421,7 +323,6 @@
                 else [g.user["allow-suffix-creation"]]
             )
             allowed = False
->>>>>>> 1ed4cdc9
             for suffix in allowed_suffixes:
                 if suffix.startswith(".") and requested_name.lower().endswith(
                     suffix.lower()
@@ -432,16 +333,6 @@
                     and requested_name.lower() == suffix.lower()
                 ):
                     allowed = True
-<<<<<<< HEAD
-        if not allowed:
-            raise Forbidden
-
-        g.json = sanitise_metadata_updates(g.json, current_app.config['PDNS'])
-        return proxy_to_backend('POST', 'zones', json.dumps(dict(g.json)))
-
-
-@bp.route('/v1/servers/localhost/zones/<string:requested_zone>', methods=['GET', 'PUT', 'PATCH', 'DELETE'])
-=======
             if allowed is not True:
                 raise Forbidden
 
@@ -453,7 +344,6 @@
     "/v1/servers/localhost/zones/<string:requested_zone>",
     methods=["GET", "PUT", "PATCH", "DELETE"],
 )
->>>>>>> 1ed4cdc9
 @authenticate
 @json_request
 @json_response
@@ -464,24 +354,6 @@
     PATCH: Update the RRsets for a zone.
     DELETE: Delete a zone immediately.
     """
-<<<<<<< HEAD
-    zone = json_or_none(proxy_to_backend('GET', 'zones/%s' % requested_zone))
-    if zone and len(zone) > 1 and zone.get('account', None) != g.username:
-        raise Forbidden
-
-    if request.method == 'GET':  # get metadata
-        return zone
-    elif request.method == 'PATCH':  # update rrsets
-        return proxy_to_backend('PATCH', 'zones/%s' % requested_zone, json.dumps(dict(g.json)))
-    elif request.method == 'PUT':  # update metadata
-        g.json = sanitise_metadata_updates(g.json, current_app.config['PDNS'])
-        return proxy_to_backend('PUT', 'zones/%s' % requested_zone, json.dumps(dict(g.json)))
-    elif request.method == 'DELETE':  # delete zone
-        return proxy_to_backend('DELETE', 'zones/%s' % requested_zone, json.dumps(dict(g.json)))
-
-
-@bp.route('/v1/servers/localhost/zones/<string:requested_zone>/notify', methods=['PUT'])
-=======
     zone = json_or_none(proxy_to_backend("GET", "zones/%s" % requested_zone))
     if zone and zone.get("account", None) != g.username:
         raise Forbidden
@@ -504,7 +376,6 @@
 
 
 @bp.route("/v1/servers/localhost/zones/<string:requested_zone>/notify", methods=["PUT"])
->>>>>>> 1ed4cdc9
 @authenticate
 @json_response
 def zone_notify(requested_zone):
