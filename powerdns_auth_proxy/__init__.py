#!/usr/bin/python3
# Copyright (c) 2017 Catalyst.net Ltd
# This program is free software: you can redistribute it and/or modify
# it under the terms of the GNU General Public License as published by
# the Free Software Foundation, either version 3 of the License, or
# (at your option) any later version.
#
# This program is distributed in the hope that it will be useful,
# but WITHOUT ANY WARRANTY; without even the implied warranty of
# MERCHANTABILITY or FITNESS FOR A PARTICULAR PURPOSE.  See the
# GNU General Public License for more details.
#
# You should have received a copy of the GNU General Public License
# along with this program.  If not, see <http://www.gnu.org/licenses/>.

"""
Authenticating proxy for PowerDNS.

Implements the PowerDNS API endpoint but with more flexible authentication.
More information about the API specification is available here: <https://doc.powerdns.com/md/httpapi/api_spec/>

Michael Fincham <michael.fincham@catalyst.net.nz>
"""

import configparser

from flask import Flask



def split_config_values(config, section_pattern):
    """
    This turns:

    [user:foo]
    key=bar
    baz=qux thud

    In to:

    {'foo': {'key': 'bar', 'baz': ['qux', 'thud']}}
    """

    return {
<<<<<<< HEAD
        section[len(section_pattern):]: {
=======
        section[len(section_pattern) :]: {
>>>>>>> 1ed4cdc9
            key.lower(): (value.split() if " " in value else value)
            for key, value in config.items(section)
        }
        for section in config.sections()
        if section.startswith(section_pattern)
    }


def create_app(configuration=None):
    app = Flask(__name__, instance_relative_config=True)

    config = configparser.ConfigParser(interpolation=None)

    if configuration:
        config.read_string(configuration)
    else:
        config.read("proxy.ini")

<<<<<<< HEAD
    users = split_config_values(config, 'user:')
    pdns = split_config_values(config, 'pdns')['']
    ldap = split_config_values(config, 'ldap')['']

    app.config.from_mapping(
        PDNS=pdns,
        USERS=users,
        LDAP=ldap,
=======
    users = split_config_values(config, "user:")
    pdns = split_config_values(config, "pdns")[""]
    app.config.from_mapping(
        PDNS=pdns, USERS=users,
>>>>>>> 1ed4cdc9
    )

    from . import proxy

    app.register_blueprint(proxy.bp)

    return app<|MERGE_RESOLUTION|>--- conflicted
+++ resolved
@@ -42,11 +42,7 @@
     """
 
     return {
-<<<<<<< HEAD
-        section[len(section_pattern):]: {
-=======
         section[len(section_pattern) :]: {
->>>>>>> 1ed4cdc9
             key.lower(): (value.split() if " " in value else value)
             for key, value in config.items(section)
         }
@@ -65,21 +61,12 @@
     else:
         config.read("proxy.ini")
 
-<<<<<<< HEAD
-    users = split_config_values(config, 'user:')
-    pdns = split_config_values(config, 'pdns')['']
-    ldap = split_config_values(config, 'ldap')['']
-
-    app.config.from_mapping(
-        PDNS=pdns,
-        USERS=users,
-        LDAP=ldap,
-=======
     users = split_config_values(config, "user:")
     pdns = split_config_values(config, "pdns")[""]
+    ldap = split_config_values(config, "ldap")[""]
+    
     app.config.from_mapping(
-        PDNS=pdns, USERS=users,
->>>>>>> 1ed4cdc9
+        PDNS=pdns, USERS=users, LDAP=ldap,
     )
 
     from . import proxy
